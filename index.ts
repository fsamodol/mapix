import axios, { AxiosError, AxiosInstance, AxiosResponse } from 'axios';
import { observable, toJS, action } from 'mobx';
import { get, set, keys, values, flatten, noop } from 'lodash';
import { resolvePath } from './resolve-path';

export interface ApiCall<T> extends Promise<AxiosResponse<T>>{
  data?: T;
  loading: boolean;
  error?: Error;
  expired: boolean;
}

function getKey(path: string, method: string, args?: object, body?: object): Array<string> {
  return [path, method, JSON.stringify(args), JSON.stringify(body)];
}

function getCachedValues(cache: any, path: string, method?: string, args?: object, body?: object): Array<ApiCall<any>> {
  if (body && args && method) {
    return [get(cache, [path, method, JSON.stringify(args), JSON.stringify(body)])].filter(x => x);
  }
  if (args && method) {
    return values(get(cache, [path, method, JSON.stringify(args)]));
  }
  if (method) {
    return flatten(values(get(cache, [path, method])).map(values));
  }
  return flatten(flatten(values(get(cache, path)).map(values)).map(values));
}

export interface ILogArgs {
  path: string;
  args: Object;
  method: string;
  body: Object;
  resultingPath: string;
  status: 'awaiting' | 'done' | 'cached' | 'failed';
  result: Object;
}

export interface IMapixOptions {
  log?(args: ILogArgs): void;
  useHandler?: boolean;
}

function removeMobxFromData(data) {
  const dataWithoutMobx = {};
  for (const key of keys(data)) {
    dataWithoutMobx[key] = toJS(data[key]);
  }

  return dataWithoutMobx;
}

const allCreatedGetters: Function[] = [];

export interface IMapixConstructorOptions {
  defaultErrorHandler?: (error: AxiosError) => void;
}

export class Mapix {
  private cache: any = {};
  private axios: AxiosInstance;
  private mapixOptions: IMapixConstructorOptions;
  private defaultErrorHandler;

  constructor(axiosInstance?: AxiosInstance, mapixOptions: IMapixConstructorOptions = {}) {
    this.axios = axiosInstance || axios;
    this.mapixOptions = mapixOptions;
    this.defaultErrorHandler = mapixOptions.defaultErrorHandler || noop;
  }


  public createGetter = <T = any>(path: string, method: string = 'get', opts: IMapixOptions = {}) => {
    const log = (data: object) => {
      if (!opts.log) {
        return;
      }
      opts.log(removeMobxFromData(data) as any);
    }

    const getterForPath = (args: object = {}, body = undefined, requestOpts: IMapixOptions = {}): ApiCall<T> => {
      const resultingPath = resolvePath(path, args);

      const logData = { path, args, method, body, resultingPath };
      const cacheKey = getKey(path, method, args, body);
      const cachedResult = get(this.cache, cacheKey);
      if (cachedResult && !cachedResult.expired) {
        log({ ...logData, status: 'cached', result: cachedResult });
        return cachedResult;
      }

<<<<<<< HEAD
      const result = observable({ data: cachedResult && cachedResult.data, error: undefined, loading: true, expired: false });
      set(this.cache, cacheKey, result);
=======
      const requestPromise = this.axios[method](resultingPath, body);

      const result = observable({
        data: cachedResult && cachedResult.data,
        error: undefined,
        loading: true,
        expired: cachedResult && cachedResult.expired || false,
        then: requestPromise.then.bind(requestPromise),
        'catch': requestPromise.catch.bind(requestPromise),
      });

      set(this.cache, getKey(path, method, args, body), result);
>>>>>>> 69bc969e
      (async () => {
        log({ ...logData, status: 'awaiting' });
        try {
          const { data } = await requestPromise;
          action(() => { // make these statements a transaction
            result.data = data;
            result.loading = false;
            result.error = undefined;
          })();
          log({ ...logData, status: 'done', result });
        } catch (error) {
          action(() => { // make these statements a transaction
            result.data = undefined;
            result.loading = false;
            result.error = error;
          })();
          log({ ...logData, status: 'failed', result });
          if (opts.useHandler || requestOpts.useHandler) {
            this.defaultErrorHandler(error);
          }
        }
      })();

      return result as any;
    };

    (getterForPath as any).path = path;
    (getterForPath as any).method = method;
    (getterForPath as any).mapix = this;

    allCreatedGetters.push(getterForPath);

    return getterForPath;
  }

  private expirePath = (path: string, method?: string, args?: object, body = undefined) => {
    const cachedResults = getCachedValues(this.cache, path, method, args, body);
    action(() => {
      cachedResults.forEach((cachedResult) => {
        cachedResult.expired = true;
        cachedResult.loading = true;
      });
    })();
  }
}

export const expire = (getterForPath?: Function, args?: object, body = undefined) => {
  if (!getterForPath) {
    expireEverything();
    return;
  }

  const path = (getterForPath as any).path;
  const method = (getterForPath as any).method;
  const mapix = (getterForPath as any).mapix;

  mapix.expirePath(path, method, args, body);
}

const expireEverything = action(() => {
  allCreatedGetters.forEach(createdGetter => expire(createdGetter));
});

export const { createGetter } = new Mapix();<|MERGE_RESOLUTION|>--- conflicted
+++ resolved
@@ -89,10 +89,6 @@
         return cachedResult;
       }
 
-<<<<<<< HEAD
-      const result = observable({ data: cachedResult && cachedResult.data, error: undefined, loading: true, expired: false });
-      set(this.cache, cacheKey, result);
-=======
       const requestPromise = this.axios[method](resultingPath, body);
 
       const result = observable({
@@ -105,7 +101,6 @@
       });
 
       set(this.cache, getKey(path, method, args, body), result);
->>>>>>> 69bc969e
       (async () => {
         log({ ...logData, status: 'awaiting' });
         try {
